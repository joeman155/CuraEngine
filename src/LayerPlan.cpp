--- conflicted
+++ resolved
@@ -163,20 +163,16 @@
             if (mesh.settings.get<bool>("infill_mesh")) {
                 continue;
             }
-<<<<<<< HEAD
-            if (mesh.settings.get<CombingMode>("retraction_combing") == CombingMode::NO_SKIN)
-=======
-            const CombingMode combing_mode = mesh.getSettingAsCombingMode("retraction_combing");
+            const CombingMode combing_mode = mesh.settings.get<CombingMode>("retraction_combing");
             if (combing_mode == CombingMode::NO_SKIN)
->>>>>>> af1f1bf6
             {
                 // we need to include the walls in the comb boundary otherwise it's not possible to tell if a travel move crosses a skin region
 
-                const coord_t line_width_0 = mesh.getSettingInMicrons("wall_line_width_0");
+                const coord_t line_width_0 = mesh.settings.get<coord_t>("wall_line_width_0");
 
                 for (const SliceLayerPart& part : layer.parts)
                 {
-                    const unsigned num_insets = part.insets.size();
+                    const size_t num_insets = part.insets.size();
                     Polygons outer = part.outline; // outer boundary of wall combing region
                     coord_t outer_to_outline_dist = 0; // distance from outer to the part's outline
 
@@ -230,7 +226,7 @@
                     }
                     else if(num_insets > 1)
                     {
-                        inner = part.insets[num_insets - 1].offset(-10-mesh.getSettingInMicrons("wall_line_width_x")/2);
+                        inner = part.insets[num_insets - 1].offset(-10 - mesh.settings.get<coord_t>("wall_line_width_x") / 2);
                     }
 
                     // combine the wall combing region (outer - inner) with the infill (if any)
@@ -239,8 +235,6 @@
             }
             else if (combing_mode == CombingMode::INFILL)
             {
-                // this is the old "no skin" code which was completely misnamed as it totally ignores the existence of walls
-                // and skin and so will route straight across them when the travel doesn't cross any infill
                 for (const SliceLayerPart& part : layer.parts)
                 {
                     comb_boundary.add(part.infill_area);
@@ -1373,13 +1367,7 @@
         {
             gcode.writeMaxZFeedrate(train.settings.get<Velocity>("max_feedrate_z_override"));
         }
-<<<<<<< HEAD
-        const bool speed_equalize_flow_enabled = train.settings.get<bool>("speed_equalize_flow_enabled");
-        const double speed_equalize_flow_max = train.settings.get<Velocity>("speed_equalize_flow_max");
         const coord_t nozzle_size = gcode.getNozzleSize(extruder_nr);
-=======
-        const coord_t nozzle_size = gcode.getNozzleSize(extruder);
->>>>>>> af1f1bf6
 
         bool update_extrusion_offset = true;
 
@@ -1455,15 +1443,6 @@
             else
                 speed *= extruder_plan.getExtrudeSpeedFactor();
 
-<<<<<<< HEAD
-            if (MergeInfillLines(gcode, paths, extruder_plan, configs_storage.travel_config_per_extruder[extruder_nr], nozzle_size, speed_equalize_flow_enabled, speed_equalize_flow_max).mergeInfillLines(path_idx)) // !! has effect on path_idx !!
-            { // !! has effect on path_idx !!
-                // works when path_idx is the index of the travel move BEFORE the infill lines to be merged
-                continue;
-            }
-
-=======
->>>>>>> af1f1bf6
             if (path.config->isTravelPath())
             { // early comp for travel paths, which are handled more simply
                 for(unsigned int point_idx = 0; point_idx < path.points.size(); point_idx++)
@@ -1737,9 +1716,9 @@
 {
     for (ExtruderPlan& extr_plan : extruder_plans)
     {
-        ExtruderTrain* train = storage.meshgroup->getExtruderTrain(extr_plan.extruder);
-        const coord_t nozzle_size = train->getSettingInMicrons("machine_nozzle_size");
-        const coord_t maximum_resolution = train->getSettingInMicrons("meshfix_maximum_resolution");
+        const Settings& extruder_settings = Application::getInstance().current_slice->scene.extruders[extr_plan.extruder].settings;
+        const coord_t nozzle_size = extruder_settings.get<coord_t>("machine_nozzle_size");
+        const coord_t maximum_resolution = extruder_settings.get<coord_t>("meshfix_maximum_resolution");
         //Merge paths whose endpoints are very close together into one line.
         MergeInfillLines merger(extr_plan, nozzle_size, maximum_resolution);
         merger.mergeInfillLines(extr_plan.paths, starting_position);
