#ifndef LAYER_PLAN_BUFFER_H
#define LAYER_PLAN_BUFFER_H

#include <list>

#include "settings.h"
#include "commandSocket.h"

#include "gcodeExport.h"
#include "gcodePlanner.h"
#include "MeshGroup.h"

#include "Preheat.h"

namespace cura 
{

class LayerPlanBuffer : SettingsMessenger
{
    GCodeExport& gcode;
    
    Preheat preheat_config; //!< the nozzle and material temperature settings for each extruder train.
    
    static constexpr unsigned int buffer_size = 5; // should be as low as possible while still allowing enough time in the buffer to heat up from standby temp to printing temp // TODO: hardcoded value
    // this value should be higher than 1, cause otherwise each layer is viewed as the first layer and no temp commands are inserted.
    
public:
    std::list<GCodePlanner> buffer; //!< The buffer containing several layer plans (GCodePlanner) before writing them to gcode.
    
    LayerPlanBuffer(SettingsBaseVirtual* settings, GCodeExport& gcode)
    : SettingsMessenger(settings)
    , gcode(gcode)
    { }
    
    void setPreheatConfig(MeshGroup& settings)
    {
        preheat_config.setConfig(settings);
    }
    
    /*!
     * Place a new layer plan (GcodePlanner) by constructing it with the given arguments.
     * Pop back the oldest layer plan is it exceeds the buffer size and write it to gcode.
     */
    template<typename... Args>
    GCodePlanner& emplace_back(Args&&... constructor_args)
    {
        if (buffer.size() > 0)
        {
            insertPreheatCommands(); // insert preheat commands of the just completed layer plan (not the newly emplaced one)
        }
        buffer.emplace_back(constructor_args...);
        if (buffer.size() > buffer_size)
        {
            buffer.front().writeGCode(gcode, getSettingBoolean("cool_lift_head"), buffer.front().getLayerNr() > 0 ? getSettingInMicrons("layer_height") : getSettingInMicrons("layer_height_0"));
<<<<<<< HEAD
            if (command_socket)
            {
                command_socket->flushGcode();
            }
=======
            if (CommandSocket::isInstantiated())
                CommandSocket::getInstance()->flushGcode();
>>>>>>> c22793b5
            buffer.pop_front();
        }
        return buffer.back();
    }
    
    /*!
     * Write all remaining layer plans (GCodePlanner) to gcode and empty the buffer.
     */
    void flush();
    
    /*!
     * Insert the preheat command for @p extruder into @p extruder_plan_before
     * 
     * \param extruder_plan_before An extruder plan before the extruder plan for which the temperature is computed, in which to insert the preheat command
     * \param time_after_extruder_plan_start The time after the start of the extruder plan, before which to insert the preheat command
     * \param extruder The extruder for which to set the temperature
     * \param temp The temperature of the preheat command
     */
    void insertPreheatCommand(ExtruderPlan& extruder_plan_before, double time_after_extruder_plan_start, int extruder, double temp);
    
    /*!
     * Compute the time needed to preheat, based either on the time the extruder has been on standby 
     * or based on the temp of the previous extruder plan which has the same extruder nr.
     * 
     * \param layers The layers in the buffer, moved to a vector
     * \param layer_plan_idx The index into @p layers in which to find the extruder plan
     * \param extruder_plan_idx The index of the extruder plan in the layer corresponding to @p layer_plan_idx for which to find the preheat time needed
     * \return the time needed to preheat
     */
    double timeBeforeExtruderPlanToInsert(std::vector<GCodePlanner*>& layers, unsigned int layer_plan_idx, unsigned int extruder_plan_idx);
    
    /*!
     * For two consecutive extruder plans of the same extruder (so on different layers), 
     * preheat the extruder to the temperature corresponding to the average flow of the second extruder plan.
     * 
     * The preheat commands are inserted such that the middle of the temperature change coincides with the start of the next layer.
     * 
     * \param prev_extruder_plan The former extruder plan (of the former layer)
     * \param extruder The extruder for which too set the temperature
     * \param required_temp The required temperature for the second extruder plan
     */
    void insertPreheatCommand_singleExtrusion(ExtruderPlan& prev_extruder_plan, int extruder, double required_temp);
    
    /*!
     * Insert the preheat command for an extruder plan which is preceded by an extruder plan with a different extruder.
     * Find the time window in which this extruder hasn't been used
     * and compute at what time the preheat command needs to be inserted.
     * Then insert the preheat command in the right extruder plan.
     * 
     * \param layers The layers in the buffer, moved to a vector
     * \param layer_plan_idx The index into @p layers in which to find the extruder plan
     * \param extruder_plan_idx The index of the extruder plan in the layer corresponding to @p layer_plan_idx for which to find the preheat time needed
     */
    void insertPreheatCommand_multiExtrusion(std::vector<GCodePlanner*>& layers, unsigned int layer_plan_idx, unsigned int extruder_plan_idx);
    
    /*!
     * Insert the preheat command for the extruder plan corersponding to @p extruder_plan_idx of the layer corresponding to @p layer_plan_idx.
     * 
     * \param layers The layers of the buffer, moved to a temporary vector (from lower to upper layers)
     * \param layer_plan_idx The index of the layer plan for which to generate a preheat command
     * \param extruder_plan_idx The index of the extruder plan in the layer corresponding to @p layer_plan_idx for which to generate the preheat command
     */
    void insertPreheatCommand(std::vector<GCodePlanner*>& layers, unsigned int layer_plan_idx, unsigned int extruder_plan_idx);

    /*!
     * Insert the preheat commands for the last added layer (unless that layer was empty)
     */
    void insertPreheatCommands();
};



} // namespace cura

#endif // LAYER_PLAN_BUFFER_H<|MERGE_RESOLUTION|>--- conflicted
+++ resolved
@@ -52,15 +52,10 @@
         if (buffer.size() > buffer_size)
         {
             buffer.front().writeGCode(gcode, getSettingBoolean("cool_lift_head"), buffer.front().getLayerNr() > 0 ? getSettingInMicrons("layer_height") : getSettingInMicrons("layer_height_0"));
-<<<<<<< HEAD
-            if (command_socket)
+            if (CommandSocket::isInstantiated())
             {
-                command_socket->flushGcode();
+                CommandSocket::getInstance()->flushGcode();
             }
-=======
-            if (CommandSocket::isInstantiated())
-                CommandSocket::getInstance()->flushGcode();
->>>>>>> c22793b5
             buffer.pop_front();
         }
         return buffer.back();
