--- conflicted
+++ resolved
@@ -261,7 +261,6 @@
     bottom_total_expansion += bottom_skin_expand_distance;
     top_total_expansion += top_skin_expand_distance;
 
-<<<<<<< HEAD
     //Remove thin pieces of support for Skin Removal Width.
     if(bottom_skin_preshrink > 0 || (min_width == 0 && bottom_skin_expand_distance))
     {
@@ -270,19 +269,6 @@
     if(top_skin_preshrink > 0 || (min_width == 0 && top_skin_expand_distance != 0))
     {
         upskin = upskin.offset(-top_skin_preshrink / 2).offset(top_skin_preshrink / 2);
-=======
-        // optimize polygons: remove unnecessary verts
-        int wall_extruder_nr = mesh.settings.get<int>(inset_idx == 0 ? "wall_0_extruder_nr" : "wall_x_extruder_nr");
-        const Settings& resolution_settings = wall_extruder_nr < 0 ? mesh.settings : Application::getInstance().current_slice->scene.extruders[wall_extruder_nr].settings;
-        const coord_t maximum_resolution = resolution_settings.get<coord_t>("meshfix_maximum_resolution");
-        const coord_t maximum_deviation = resolution_settings.get<coord_t>("meshfix_maximum_deviation");
-        skin_part.insets[inset_idx].simplify(maximum_resolution, maximum_deviation);
-        if (skin_part.insets[inset_idx].size() < 1)
-        {
-            skin_part.insets.pop_back();
-            return; // don't generate inner_infill areas if the innermost inset was too small
-        }
->>>>>>> 59cb24b1
     }
 
     //If the skin was expanded beyond its original size, clip to make sure it stays within the skin/infill area.
