//Copyright (c) 2018 Ultimaker B.V.
//CuraEngine is released under the terms of the AGPLv3 or higher.

#ifndef LAYER_PLAN_H
#define LAYER_PLAN_H

#include <vector>

#include "FanSpeedLayerTime.h"
#include "gcodeExport.h"
#include "GCodePathConfig.h"
#include "pathOrderOptimizer.h"
#include "SpaceFillType.h"
#include "wallOverlap.h"
#include "pathPlanning/Comb.h"
#include "pathPlanning/GCodePath.h"
#include "pathPlanning/NozzleTempInsert.h"
#include "pathPlanning/TimeMaterialEstimates.h"
#include "settings/PathConfigStorage.h"
#include "settings/types/LayerIndex.h"
#include "utils/logoutput.h"
#include "utils/optional.h"
#include "utils/polygon.h"

namespace cura 
{

class SliceDataStorage;

class LayerPlan; // forward declaration so that ExtruderPlan can be a friend
class LayerPlanBuffer; // forward declaration so that ExtruderPlan can be a friend

/*!
 * An extruder plan contains all planned paths (GCodePath) pertaining to a single extruder train.
 * 
 * It allows for temperature command inserts which can be inserted in between paths.
 */
class ExtruderPlan
{
    friend class LayerPlan; // TODO: LayerPlan still does a lot which should actually be handled in this class.
    friend class LayerPlanBuffer; // TODO: LayerPlanBuffer handles paths directly
protected:
    std::vector<GCodePath> paths; //!< The paths planned for this extruder
    std::list<NozzleTempInsert> inserts; //!< The nozzle temperature command inserts, to be inserted in between paths

    double heated_pre_travel_time; //!< The time at the start of this ExtruderPlan during which the head travels and has a temperature of initial_print_temperature

    /*!
     * The required temperature at the start of this extruder plan
     * or the temp to which to heat gradually over the layer change between this plan and the previous with the same extruder.
     * 
     * In case this extruder plan uses a different extruder than the last extruder plan:
     * this is the temperature to which to heat and wait before starting this extruder.
     * 
     * In case this extruder plan uses the same extruder as the previous extruder plan (previous layer):
     * this is the temperature used to heat to gradually when moving from the previous extruder layer to the next.
     * In that case no temperature (and wait) command will be inserted from this value, but a NozzleTempInsert is used instead.
     * In this case this member is only used as a way to convey information between different calls of \ref LayerPlanBuffer::processBuffer
     */
    double required_start_temperature;
    std::optional<double> extrusion_temperature; //!< The normal temperature for printing this extruder plan. That start and end of this extruder plan may deviate because of the initial and final print temp (none if extruder plan has no extrusion moves)
    std::optional<std::list<NozzleTempInsert>::iterator> extrusion_temperature_command; //!< The command to heat from the printing temperature of this extruder plan to the printing temperature of the next extruder plan (if it has the same extruder).
    std::optional<double> prev_extruder_standby_temp; //!< The temperature to which to set the previous extruder. Not used if the previous extruder plan was the same extruder.

    TimeMaterialEstimates estimates; //!< Accumulated time and material estimates for all planned paths within this extruder plan.

public:
    size_t extruder_nr; //!< The extruder used for this paths in the current plan.

    /*!
     * Simple contructor.
     * 
     * \warning Doesn't set the required temperature yet.
     * 
     * \param extruder The extruder number for which this object is a plan.
     * \param layer_nr The layer index of the layer that this extruder plan is
     * part of.
     * \param is_raft_layer Whether this extruder plan is part of a raft layer.
     */
    ExtruderPlan(const size_t extruder, const LayerIndex layer_nr, const bool is_initial_layer, const bool is_raft_layer, const coord_t layer_thickness, const FanSpeedLayerTimeSettings& fan_speed_layer_time_settings, const RetractionConfig& retraction_config);

    /*!
     * Add a new Insert, constructed with the given arguments
     * 
     * \see NozzleTempInsert
     * 
     * \param contructor_args The arguments for the constructor of an insert 
     */
    template<typename... Args>
    void insertCommand(Args&&... contructor_args)
    {
        inserts.emplace_back(contructor_args...);
    }

    /*!
     * Insert the inserts into gcode which should be inserted before \p path_idx
     * 
     * \param path_idx The index into ExtruderPlan::paths which is currently being consider for temperature command insertion
     * \param gcode The gcode exporter to which to write the temperature command.
     */
    void handleInserts(unsigned int& path_idx, GCodeExport& gcode)
    {
        while ( ! inserts.empty() && path_idx >= inserts.front().path_idx)
        { // handle the Insert to be inserted before this path_idx (and all inserts not handled yet)
            inserts.front().write(gcode);
            inserts.pop_front();
        }
    }

    /*!
     * Insert all remaining temp inserts into gcode, to be called at the end of an extruder plan
     * 
     * Inserts temperature commands which should be inserted _after_ the last path.
     * Also inserts all temperatures which should have been inserted earlier,
     * but for which ExtruderPlan::handleInserts hasn't been called correctly.
     * 
     * \param gcode The gcode exporter to which to write the temperature command.
     */
    void handleAllRemainingInserts(GCodeExport& gcode)
    { 
        while ( ! inserts.empty() )
        { // handle the Insert to be inserted before this path_idx (and all inserts not handled yet)
            NozzleTempInsert& insert = inserts.front();
            assert(insert.path_idx == paths.size());
            insert.write(gcode);
            inserts.pop_front();
        }
    }

    /*!
     * Applying speed corrections for minimal layer times and determine the fanSpeed. 
     * 
     * \param force_minimal_layer_time Whether we should apply speed changes and perhaps a head lift in order to meet the minimal layer time
     * \param starting_position The position the head was before starting this extruder plan
     */
    void processFanSpeedAndMinimalLayerTime(bool force_minimal_layer_time, Point starting_position);

    /*!
     * Set the extrude speed factor. This is used for printing slower than normal.
     * 
     * Leaves the extrusion speed as is for values of 1.0
     * 
     * \param speedFactor The factor by which to alter the extrusion move speed
     */
    void setExtrudeSpeedFactor(const Ratio speed_factor);

    /*!
     * Get the extrude speed factor. This is used for printing slower than normal.
     * 
     * \return The factor by which to alter the extrusion move speed
     */
    double getExtrudeSpeedFactor();

    /*!
     * Set the travel speed factor. This is used for performing non-extrusion travel moves slower than normal.
     * 
     * Leaves the extrusion speed as is for values of 1.0
     * 
     * \param speedFactor The factor by which to alter the non-extrusion move speed
     */
    void setTravelSpeedFactor(Ratio speed_factor);

    /*!
     * Get the travel speed factor. This is used for travelling slower than normal.
     * 
     * Limited to at most 1.0
     * 
     * \return The factor by which to alter the non-extrusion move speed
     */
    double getTravelSpeedFactor();

    /*!
     * Get the fan speed computed for this extruder plan
     * 
     * \warning assumes ExtruderPlan::processFanSpeedAndMinimalLayerTime has already been called
     * 
     * \return The fan speed computed in processFanSpeedAndMinimalLayerTime
     */
    double getFanSpeed();

protected:
    LayerIndex layer_nr; //!< The layer number at which we are currently printing.
    bool is_initial_layer; //!< Whether this extruder plan is printed on the very first layer (which might be raft)
    const bool is_raft_layer; //!< Whether this is a layer which is part of the raft

    coord_t layer_thickness; //!< The thickness of this layer in Z-direction

    const FanSpeedLayerTimeSettings& fan_speed_layer_time_settings; //!< The fan speed and layer time settings used to limit this extruder plan

    const RetractionConfig& retraction_config; //!< The retraction settings for the extruder of this plan

    Ratio extrudeSpeedFactor; //!< The factor by which to alter the extrusion move speed

    double extraTime; //!< Extra waiting time at the and of this extruder plan, so that the filament can cool
    double totalPrintTime; //!< The total naive time estimate for this extruder plan

    double fan_speed; //!< The fan speed to be used during this extruder plan

    /*!
     * Set the fan speed to be used while printing this extruder plan
     * 
     * \param fan_speed The speed for the fan
     */
    void setFanSpeed(double fan_speed);

    /*!
     * Force the minimal layer time to hold by slowing down and lifting the head if required.
     * 
     */
    void forceMinimalLayerTime(double minTime, double minimalSpeed, double travelTime, double extrusionTime);

    /*!
     * Compute naive time estimates (without accounting for slow down at corners etc.) and naive material estimates (without accounting for MergeInfillLines)
     * and store them in each ExtruderPlan and each GCodePath.
     * 
     * \param starting_position The position the head was in before starting this layer
     * \return the total estimates of this layer
     */
    TimeMaterialEstimates computeNaiveTimeEstimates(Point starting_position);
};

class LayerPlanBuffer; // forward declaration to prevent circular dependency

/*! 
 * The LayerPlan class stores multiple moves that are planned.
 * 
 * 
 * It facilitates the combing to keep the head inside the print.
 * It also keeps track of the print time estimate for this planning so speed adjustments can be made for the minimal-layer-time.
 * 
 * A LayerPlan is also knows as a 'layer plan'.
 * 
 */
class LayerPlan : public NoCopy
{
    friend class LayerPlanBuffer;
private:
    const SliceDataStorage& storage; //!< The polygon data obtained from FffPolygonProcessor

public:
    const PathConfigStorage configs_storage; //!< The line configs for this layer for each feature type
    int z;

private:
    const LayerIndex layer_nr; //!< The layer number of this layer plan
    const bool is_initial_layer; //!< Whether this is the first layer (which might be raft)
    const bool is_raft_layer; //!< Whether this is a layer which is part of the raft
    coord_t layer_thickness;

    std::vector<Point> layer_start_pos_per_extruder; //!< The starting position of a layer for each extruder
    std::vector<bool> has_prime_tower_planned_per_extruder; //!< For each extruder, whether the prime tower is planned yet or not.
    std::optional<Point> last_planned_position; //!< The last planned XY position of the print head (if known)

    std::string current_mesh; //<! A unique ID for the mesh of the last planned move.

    /*!
     * Whether the skirt or brim polygons have been processed into planned paths
     * for each extruder train.
     */
    bool skirt_brim_is_processed[MAX_EXTRUDERS];

    std::vector<ExtruderPlan> extruder_plans; //!< should always contain at least one ExtruderPlan

    size_t last_extruder_previous_layer; //!< The last id of the extruder with which was printed in the previous layer
    ExtruderTrain* last_planned_extruder; //!< The extruder for which a move has most recently been planned.

    std::optional<Point> first_travel_destination; //!< The destination of the first (travel) move (if this layer is not empty)
    bool first_travel_destination_is_inside; //!< Whether the destination of the first planned travel move is inside a layer part
    bool was_inside; //!< Whether the last planned (extrusion) move was inside a layer part
    bool is_inside; //!< Whether the destination of the next planned travel move is inside a layer part
    Polygons comb_boundary_inside1; //!< The minimum boundary within which to comb, or to move into when performing a retraction.
    Polygons comb_boundary_inside2; //!< The boundary preferably within which to comb, or to move into when performing a retraction.
    Comb* comb;
    coord_t comb_move_inside_distance;  //!< Whenever using the minimum boundary for combing it tries to move the coordinates inside by this distance after calculating the combing.
    Polygons bridge_wall_mask; //!< The regions of a layer part that are not supported, used for bridging
    Polygons overhang_mask; //!< The regions of a layer part where the walls overhang

    const std::vector<FanSpeedLayerTimeSettings> fan_speed_layer_time_settings_per_extruder;

private:
    /*!
     * Either create a new path with the given config or return the last path if it already had that config.
     * If LayerPlan::forceNewPathStart has been called a new path will always be returned.
     * 
     * \param config The config used for the path returned
     * \param space_fill_type The type of space filling which this path employs
     * \param flow (optional) A ratio for the extrusion speed
     * \param spiralize Whether to gradually increase the z while printing. (Note that this path may be part of a sequence of spiralized paths, forming one polygon)
     * \param speed_factor (optional) a factor which the speed will be multiplied by.
     * \return A path with the given config which is now the last path in LayerPlan::paths
     */
    GCodePath* getLatestPathWithConfig(const GCodePathConfig& config, SpaceFillType space_fill_type, const Ratio flow = 1.0_r, bool spiralize = false, const Ratio speed_factor = 1.0_r);

public:
    /*!
     * Force LayerPlan::getLatestPathWithConfig to return a new path.
     * 
     * This function is introduced because in some cases 
     * LayerPlan::getLatestPathWithConfig is called consecutively with the same config pointer, 
     * though the content of the config has changed.
     * 
     * Example cases: 
     * - when changing extruder, the same travel config is used, but its extruder field is changed.
     */
    void forceNewPathStart();

    /*!
     * \brief Creates a new plan for printing a layer.
     * \param storage The data storage this plan is stored in.
     * \param layer_nr The layer index of this plan.
     * \param z The height coordinate of this layer.
     * \param start_extruder The extruder with which this layer plan starts
     * \param fan_speed_layer_time_settings_per_extruder The fan speed and layer
     * time settings for each extruder.
     * \param comb_boundary_offset How far to avoid the walls on the outside
     * while combing.
     * \param comb_move_inside_distance How far to avoid the walls on the inside
     * while combing.
     * \param travel_avoid_distance The distance by which to avoid other layer
     * parts when travelling through air.
     */
    LayerPlan(const SliceDataStorage& storage, LayerIndex layer_nr, coord_t z, coord_t layer_height, size_t start_extruder, const std::vector<FanSpeedLayerTimeSettings>& fan_speed_layer_time_settings_per_extruder, coord_t comb_boundary_offset, coord_t comb_move_inside_distance, coord_t travel_avoid_distance);

    ~LayerPlan();

    void overrideFanSpeeds(double speed);

    /*!
     * \brief Get the last planned extruder train.
     * \return The last planned extruder.
     */
    ExtruderTrain* getLastPlannedExtruderTrain();

    const Polygons* getCombBoundaryInside() const
    {
        return &comb_boundary_inside2;
    }

private:
    /*!
     * \brief Compute the boundary within which to comb, or to move into when
     * performing a retraction.
     * \param max_inset The greatest inset index.
     * \return the comb_boundary_inside
     */
    Polygons computeCombBoundaryInside(const size_t max_inset);

public:
    int getLayerNr() const
    {
        return layer_nr;
    }

    /*!
     * Get the last planned position, or if no position has been planned yet, the user specified layer start position.
     * 
     * \warning The layer start position might be outside of the build plate!
     */
    Point getLastPlannedPositionOrStartingPosition() const
    {
        return last_planned_position.value_or(layer_start_pos_per_extruder[getExtruder()]);
    }

    /*!
     * return whether the last position planned was inside the mesh (used in combing)
     */
    bool getIsInsideMesh() const
    {
        return was_inside;
    }

    /*!
     * Whether the prime tower is already planned for the specified extruder.
     * \param extruder_nr The extruder to check.
     */
    bool getPrimeTowerIsPlanned(unsigned int extruder_nr) const;

    /*!
     * Mark the prime tower as planned for the specified extruder.
     * \param extruder_nr The extruder to mark as having its prime tower
     * planned.
     */
    void setPrimeTowerIsPlanned(unsigned int extruder_nr);

    bool getSkirtBrimIsPlanned(unsigned int extruder_nr) const
    {
        return skirt_brim_is_processed[extruder_nr];
    }

    void setSkirtBrimIsPlanned(unsigned int extruder_nr)
    {
        skirt_brim_is_processed[extruder_nr] = true;
    }

    /*!
     * Get the destination state of the first travel move.
     * This consists of the location and whether the destination was inside the model, or e.g. to support
     * 
     * Returns nothing if the layer is empty and no travel move was ever made.
     */
    std::optional<std::pair<Point, bool>> getFirstTravelDestinationState() const;

    /*!
    * Set whether the next destination is inside a layer part or not.
    * 
    * Features like infill, walls, skin etc. are considered inside.
    * Features like prime tower and support are considered outside.
    */
    void setIsInside(bool is_inside);

    /*!
     * \brief Plan a switch to a new extruder.
     * \param extruder_nr The extruder number to switch to.
     * \return Whether the extruder has changed. It won't have changed if we
     * were already on this extruder.
     */
    bool setExtruder(const size_t extruder_nr);

    /*!
     * Get the last planned extruder.
     */
    size_t getExtruder() const
    {
        return extruder_plans.back().extruder_nr;
    }

    /*!
     * Track the currently printing mesh.
     * \param mesh_id A unique ID indicating the current mesh.
     */
    void setMesh(const std::string mesh_id);

    /*!
     * Set bridge_wall_mask.
     *
     * \param polys The unsupported areas of the part currently being processed that will require bridges.
     */
    void setBridgeWallMask(const Polygons& polys)
    {
        bridge_wall_mask = polys;
    }

    /*!
     * Set overhang_mask.
     *
     * \param polys The overhung areas of the part currently being processed that will require modified print settings
     */
    void setOverhangMask(const Polygons& polys)
    {
        overhang_mask = polys;
    }

    /*!
     * Add a travel path to a certain point, retract if needed and when avoiding boundary crossings:
     * avoiding obstacles and comb along the boundary of parts.
     * 
     * \warning For the first travel move in a layer this will result in a bogous travel move with no combing and no retraction
     * This travel move needs to be fixed afterwards
     * 
     * \param p The point to travel to
     * \param force_comb_retract Whether to force a retraction to occur when travelling to this point. (Only enforced when distance is larger than retraction_min_travel)
     */
    GCodePath& addTravel(Point p, bool force_comb_retract = false);
    
    /*!
     * Add a travel path to a certain point and retract if needed.
     * 
     * No combing is performed.
     * 
     * \param p The point to travel to
     * \param path (optional) The travel path to which to add the point \p p
     */
    GCodePath& addTravel_simple(Point p, GCodePath* path = nullptr);

    /*!
     * Plan a prime blob at the current location.
     */
    void planPrime();

    /*!
     * Add an extrusion move to a certain point, optionally with a different flow than the one in the \p config.
     * 
     * \param p The point to extrude to
     * \param config The config with which to extrude
     * \param space_fill_type Of what space filling type this extrusion move is a part
     * \param flow A modifier of the extrusion width which would follow from the \p config
     * \param speed_factor (optional) A factor the travel speed will be multipled by.
     * \param spiralize Whether to gradually increase the z while printing. (Note that this path may be part of a sequence of spiralized paths, forming one polygon)
     * \param fan_speed fan speed override for this path
     */
    void addExtrusionMove(Point p, const GCodePathConfig& config, SpaceFillType space_fill_type, const Ratio& flow = 1.0_r, bool spiralize = false, Ratio speed_factor = 1.0_r, double fan_speed = GCodePathConfig::FAN_SPEED_DEFAULT);

    /*!
     * Add polygon to the gcode starting at vertex \p startIdx
     * \param polygon The polygon
     * \param startIdx The index of the starting vertex of the \p polygon
     * \param config The config with which to print the polygon lines
     * \param wall_overlap_computation The wall overlap compensation calculator for each given segment (optionally nullptr)
     * \param wall_0_wipe_dist The distance to travel along the polygon after it has been laid down, in order to wipe the start and end of the wall together
     * \param spiralize Whether to gradually increase the z height from the normal layer height to the height of the next layer over this polygon
     * \param flow_ratio The ratio with which to multiply the extrusion amount
     * \param always_retract Whether to force a retraction when moving to the start of the polygon (used for outer walls)
     */
    void addPolygon(ConstPolygonRef polygon, int startIdx, const GCodePathConfig& config, WallOverlapComputation* wall_overlap_computation = nullptr, coord_t wall_0_wipe_dist = 0, bool spiralize = false, const Ratio& flow_ratio = 1.0_r, bool always_retract = false);

    /*!
     * Add polygons to the gcode with optimized order.
     * 
     * When \p spiralize is true, each polygon will gradually increase from a z corresponding to this layer to the z corresponding to the next layer.
     * Doing this for each polygon means there is a chance for the print head to crash into already printed parts,
     * but doing it for the last polygon only would mean you are printing half of the layer in non-spiralize mode,
     * while each layer starts with a different part.
     * Two towers would result in alternating spiralize and non-spiralize layers.
     * 
     * \param polygons The polygons
     * \param config The config with which to print the polygon lines
     * \param wall_overlap_computation The wall overlap compensation calculator for each given segment (optionally nullptr)
     * \param z_seam_config Optional configuration for z-seam
     * \param wall_0_wipe_dist The distance to travel along each polygon after it has been laid down, in order to wipe the start and end of the wall together
     * \param spiralize Whether to gradually increase the z height from the normal layer height to the height of the next layer over each polygon printed
     * \param flow_ratio The ratio with which to multiply the extrusion amount
     * \param always_retract Whether to force a retraction when moving to the start of the polygon (used for outer walls)
     * \param reverse_order Adds polygons in reverse order
     */
    void addPolygonsByOptimizer(const Polygons& polygons, const GCodePathConfig& config, WallOverlapComputation* wall_overlap_computation = nullptr, const ZSeamConfig& z_seam_config = ZSeamConfig(), coord_t wall_0_wipe_dist = 0, bool spiralize = false, const Ratio flow_ratio = 1.0_r, bool always_retract = false, bool reverse_order = false);

    /*!
     * Add a single line that is part of a wall to the gcode.
     * \param p0 The start vertex of the line
     * \param p1 The end vertex of the line
     * \param mesh The current mesh being added to the layer plan
     * \param non_bridge_config The config with which to print the wall lines that are not spanning a bridge
     * \param bridge_config The config with which to print the wall lines that are spanning a bridge
     * \param flow The ratio with which to multiply the extrusion amount
     * \param non_bridge_line_volume A pseudo-volume that is derived from the print speed and flow of the non-bridge lines that have preceeded this line
     * \param speed_factor This modifies the print speed when accelerating after a bridge line
     * \param distance_to_bridge_start The distance along the wall from p0 to the first bridge segment
     */
<<<<<<< HEAD
    void addWallLine(const Point& p0, const Point& p1, const SliceMeshStorage& mesh, const GCodePathConfig& non_bridge_config, const GCodePathConfig& bridge_config, float flow, float& non_bridge_line_volume, double& speed_factor, coord_t distance_to_bridge_start);
=======
    void addWallLine(const Point& p0, const Point& p1, const SliceMeshStorage& mesh, const GCodePathConfig& non_bridge_config, const GCodePathConfig& bridge_config, float flow, float& non_bridge_line_volume, Ratio speed_factor, double distance_to_bridge_start);
>>>>>>> c7b8f0da

    /*!
     * Add a wall (a polygon) to the gcode starting at vertex \p startIdx
     * \param wall The wall polygon
     * \param startIdx The index of the starting vertex of \p wall
     * \param mesh The current mesh being added to the layer plan
     * \param non_bridge_config The config with which to print the wall lines that are not spanning a bridge
     * \param bridge_config The config with which to print the wall lines that are spanning a bridge
     * \param wall_overlap_computation The wall overlap compensation calculator for each given segment (optionally nullptr)
     * \param wall_0_wipe_dist The distance to travel along the wall after it has been laid down, in order to wipe the start and end of the wall together
     * \param flow_ratio The ratio with which to multiply the extrusion amount
     * \param always_retract Whether to force a retraction when moving to the start of the wall (used for outer walls)
     */
    void addWall(ConstPolygonRef polygon, int start_idx, const SliceMeshStorage& mesh, const GCodePathConfig& non_bridge_config, const GCodePathConfig& bridge_config, WallOverlapComputation* wall_overlap_computation, coord_t wall_0_wipe_dist, float flow_ratio, bool always_retract);

    /*!
     * Add walls (polygons) to the gcode with optimized order.
     * \param walls The walls
     * \param mesh The current mesh being added to the layer plan
     * \param non_bridge_config The config with which to print the wall lines that are not spanning a bridge
     * \param bridge_config The config with which to print the wall lines that are spanning a bridge
     * \param wall_overlap_computation The wall overlap compensation calculator for each given segment (optionally nullptr)
     * \param z_seam_config Optional configuration for z-seam
     * \param wall_0_wipe_dist The distance to travel along each wall after it has been laid down, in order to wipe the start and end of the wall together
     * \param flow_ratio The ratio with which to multiply the extrusion amount
     * \param always_retract Whether to force a retraction when moving to the start of a wall (used for outer walls)
     */
    void addWalls(const Polygons& walls, const SliceMeshStorage& mesh, const GCodePathConfig& non_bridge_config, const GCodePathConfig& bridge_config, WallOverlapComputation* wall_overlap_computation, const ZSeamConfig& z_seam_config = ZSeamConfig(), coord_t wall_0_wipe_dist = 0, float flow_ratio = 1.0, bool always_retract = false);

    /*!
     * Add lines to the gcode with optimized order.
     * \param polygons The lines
     * \param config The config of the lines
     * \param space_fill_type The type of space filling used to generate the line segments (should be either Lines or PolyLines!)
     * \param enable_travel_optimization Whether to enable some potentially time consuming optimization of order the lines are printed to reduce the travel time required.
     * \param wipe_dist (optional) the distance wiped without extruding after laying down a line.
     * \param flow_ratio The ratio with which to multiply the extrusion amount
     * \param near_start_location Optional: Location near where to add the first line. If not provided the last position is used.
     * \param fan_speed optional fan speed override for this path
     */
    void addLinesByOptimizer(const Polygons& polygons, const GCodePathConfig& config, SpaceFillType space_fill_type, bool enable_travel_optimization = false, int wipe_dist = 0, float flow_ratio = 1.0, std::optional<Point> near_start_location = std::optional<Point>(), double fan_speed = GCodePathConfig::FAN_SPEED_DEFAULT);

    /*!
     * Add a spiralized slice of wall that is interpolated in X/Y between \p last_wall and \p wall.
     *
     * At the start of the wall slice, the points are closest to \p last_wall and at the end of the polygon, the points are closest to \p wall.
     *
     * \param config The config with which to print the lines
     * \param wall The wall polygon to be spiralized
     * \param last_wall The wall polygon that was spiralized below the current polygon (or \p wall if this is the first spiralized layer)
     * \param seam_vertex_idx The index of this wall slice's seam vertex
     * \param last_seam_vertex_idx The index of the seam vertex in the last wall (or -1 if this is the first spiralized layer)
     */
    void spiralizeWallSlice(const GCodePathConfig& config, ConstPolygonRef wall, ConstPolygonRef last_wall, int seam_vertex_idx, int last_seam_vertex_idx);


    /*!
     * Given a wall polygon and a start vertex index, return the index of the first vertex that is supported (is not above air)
     *
     * Uses bridge_wall_mask and overhang_mask to determine where there is air below
     *
     * \param wall The wall polygon
     * \param start_idx The index of the starting vertex of \p wall
     * \return The index of the first supported vertex - if no vertices are supported, start_idx is returned
     */
    unsigned locateFirstSupportedVertex(ConstPolygonRef wall, const unsigned start_idx) const;

    /*!
     * Write the planned paths to gcode
     * 
     * \param gcode The gcode to write the planned paths to
     */
    void writeGCode(GCodeExport& gcode);

    /*!
     * Whether the current retracted path is to be an extruder switch retraction.
     * This function is used to avoid a G10 S1 after a G10.
     * 
     * \param extruder_plan_idx The index of the current extruder plan
     * \param path_idx The index of the current retracted path 
     * \return Whether the path should be an extgruder switch retracted path
     */
    bool makeRetractSwitchRetract(unsigned int extruder_plan_idx, unsigned int path_idx);
    
    /*!
     * Writes a path to GCode and performs coasting, or returns false if it did nothing.
     * 
     * Coasting replaces the last piece of an extruded path by move commands and uses the oozed material to lay down lines.
     * 
     * \param gcode The gcode to write the planned paths to.
     * \param extruder_plan_idx The index of the current extruder plan.
     * \param path_idx The index into LayerPlan::paths for the next path to be
     * written to GCode.
     * \param layer_thickness The height of the current layer.
     * \return Whether any GCode has been written for the path.
     */
    bool writePathWithCoasting(GCodeExport& gcode, const size_t extruder_plan_idx, const size_t path_idx, const coord_t layer_thickness);

    /*!
     * Applying speed corrections for minimal layer times and determine the fanSpeed. 
     * 
     * \param starting_position The position of the print head when the first extruder plan of this layer starts
     */
    void processFanSpeedAndMinimalLayerTime(Point starting_position);
    
    /*!
     * Add a travel move to the layer plan to move inside the current layer part by a given distance away from the outline.
     * This is supposed to be called when the nozzle is around the boundary of a layer part, not when the nozzle is in the middle of support, or in the middle of the air.
     * 
     * \param distance The distance to the comb boundary after we moved inside it.
     */
    void moveInsideCombBoundary(const coord_t distance);

    /*!
     * Having all extruder plans ready including travels, we can now optimize the final result by merging some lines together
     * \param starting_position Start from this coordinate.
     * */
    void optimizePaths(const Point& starting_position);
};

}//namespace cura

#endif // LAYER_PLAN_H<|MERGE_RESOLUTION|>--- conflicted
+++ resolved
@@ -536,11 +536,8 @@
      * \param speed_factor This modifies the print speed when accelerating after a bridge line
      * \param distance_to_bridge_start The distance along the wall from p0 to the first bridge segment
      */
-<<<<<<< HEAD
-    void addWallLine(const Point& p0, const Point& p1, const SliceMeshStorage& mesh, const GCodePathConfig& non_bridge_config, const GCodePathConfig& bridge_config, float flow, float& non_bridge_line_volume, double& speed_factor, coord_t distance_to_bridge_start);
-=======
+
     void addWallLine(const Point& p0, const Point& p1, const SliceMeshStorage& mesh, const GCodePathConfig& non_bridge_config, const GCodePathConfig& bridge_config, float flow, float& non_bridge_line_volume, Ratio speed_factor, double distance_to_bridge_start);
->>>>>>> c7b8f0da
 
     /*!
      * Add a wall (a polygon) to the gcode starting at vertex \p startIdx
