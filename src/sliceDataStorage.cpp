--- conflicted
+++ resolved
@@ -108,16 +108,12 @@
 , layer_nr_max_filled_layer(0)
 , bounding_box(mesh->getAABB())
 , base_subdiv_cube(nullptr)
-<<<<<<< HEAD
+, cross_fill_patterns()
 , texture_proximity_processor(nullptr)
-=======
-, cross_fill_patterns()
->>>>>>> ed7ef057
 {
     layers.resize(slice_layer_count);
 }
 
-<<<<<<< HEAD
 
 SliceMeshStorage::SliceMeshStorage(SliceMeshStorage&& old)
 : SettingsMessenger(SettingsBaseVirtual::parent)
@@ -130,26 +126,21 @@
     old.texture_proximity_processor = nullptr;
 }
 
-=======
->>>>>>> ed7ef057
 SliceMeshStorage::~SliceMeshStorage()
 {
     if (base_subdiv_cube)
     {
         delete base_subdiv_cube;
     }
-<<<<<<< HEAD
     if (texture_proximity_processor)
     {
         delete texture_proximity_processor;
     }
-=======
     for (SpaceFillingTreeFill* cross_fill_pattern : cross_fill_patterns)
     {
         delete cross_fill_pattern;
     }
     cross_fill_patterns.clear();
->>>>>>> ed7ef057
 }
 
 bool SliceMeshStorage::getExtruderIsUsed(int extruder_nr) const
