//Copyright (c) 2017 Ultimaker B.V.
//CuraEngine is released under the terms of the AGPLv3 or higher.

#include "sliceDataStorage.h"

#include "FffProcessor.h" //To create a mesh group with if none is provided.
#include "infill/SubDivCube.h" // For the destructor


namespace cura
{

Polygons& SliceLayerPart::getOwnInfillArea()
{
    if (infill_area_own)
    {
        return *infill_area_own;
    }
    else
    {
        return infill_area;
    }
}

bool SliceLayerPart::isUsed(const SettingsBaseVirtual& mesh_settings) const
{
    if (mesh_settings.getSettingAsCount("wall_line_count") > 0 && insets.size() > 0)
    { // note that in case wall line count is zero, the outline was pushed onto the insets
        return true;
    }
    if (skin_parts.size() > 0)
    {
        return true;
    }
    if (mesh_settings.getSettingBoolean("spaghetti_infill_enabled"))
    {
        if (spaghetti_infill_volumes.size() > 0)
        {
            return true;
        }
    }
    else if (mesh_settings.getSettingInMicrons("infill_line_distance") > 0)
    {
        for (const std::vector<Polygons>& infill_area_per_combine : infill_area_per_combine_per_density)
        {
            for (const Polygons& area : infill_area_per_combine)
            {
                if (area.size() > 0)
                {
                    return true;
                }
            }
        }
    }
    return false;
}

Polygons SliceLayer::getOutlines(bool external_polys_only) const
{
    Polygons ret;
    getOutlines(ret, external_polys_only);
    return ret;
}

void SliceLayer::getOutlines(Polygons& result, bool external_polys_only) const
{
    for (const SliceLayerPart& part : parts)
    {
        if (external_polys_only)
        {
            result.add(part.outline.outerPolygon());
        }
        else 
        {
            result.add(part.print_outline);
        }
    }
}

Polygons SliceLayer::getSecondOrInnermostWalls() const
{
    Polygons ret;
    getSecondOrInnermostWalls(ret);
    return ret;
}

void SliceLayer::getSecondOrInnermostWalls(Polygons& layer_walls) const
{
    for (const SliceLayerPart& part : parts)
    {
        // we want the 2nd inner walls
        if (part.insets.size() >= 2) {
            layer_walls.add(part.insets[1]);
            continue;
        }
        // but we'll also take the inner wall if the 2nd doesn't exist
        if (part.insets.size() == 1) {
            layer_walls.add(part.insets[0]);
            continue;
        }
        // offset_from_outlines was so large that it completely destroyed our isle,
        // so we'll just use the regular outline
        layer_walls.add(part.outline);
        continue;
    }
}

SliceMeshStorage::~SliceMeshStorage()
{
    if (base_subdiv_cube)
    {
        delete base_subdiv_cube;
    }
}

std::vector<RetractionConfig> SliceDataStorage::initializeRetractionConfigs()
{
    std::vector<RetractionConfig> ret;
    ret.resize(meshgroup->getExtruderCount()); // initializes with constructor RetractionConfig()
    return ret;
}

SliceDataStorage::SliceDataStorage(MeshGroup* meshgroup) : SettingsMessenger(meshgroup),
    meshgroup(meshgroup != nullptr ? meshgroup : new MeshGroup(FffProcessor::getInstance())), //If no mesh group is provided, we roll our own.
    print_layer_count(0),
    retraction_config_per_extruder(initializeRetractionConfigs()),
    extruder_switch_retraction_config_per_extruder(initializeRetractionConfigs()),
    max_print_height_second_to_last_extruder(-1),
    primeTower(*this)
{
}

Polygons SliceDataStorage::getLayerOutlines(int layer_nr, bool include_helper_parts, bool external_polys_only) const
{
    if (layer_nr < 0 && layer_nr < -Raft::getFillerLayerCount(*this))
    { // when processing raft
        if (include_helper_parts)
        {
            if (external_polys_only)
            {
                std::vector<PolygonsPart> parts = raftOutline.splitIntoParts();
                Polygons result;
                for (PolygonsPart& part : parts) 
                {
                    result.add(part.outerPolygon());
                }
                return result;
            }
            else 
            {
                return raftOutline;
            }
        }
        else 
        {
            return Polygons();
        }
    }
    else 
    {
        Polygons total;
        if (layer_nr >= 0)
        {
            for (const SliceMeshStorage& mesh : meshes)
            {
                if (mesh.getSettingBoolean("infill_mesh") || mesh.getSettingBoolean("anti_overhang_mesh"))
                {
                    continue;
                }
                const SliceLayer& layer = mesh.layers[layer_nr];
                layer.getOutlines(total, external_polys_only);
                if (mesh.getSettingAsSurfaceMode("magic_mesh_surface_mode") != ESurfaceMode::NORMAL)
                {
                    total = total.unionPolygons(layer.openPolyLines.offsetPolyLine(100));
                }
            }
        }
        if (include_helper_parts)
        {
            if (support.generated) 
            {
                total.add(support.supportLayers[std::max(0, layer_nr)].supportAreas);
                total.add(support.supportLayers[std::max(0, layer_nr)].support_bottom);
                total.add(support.supportLayers[std::max(0, layer_nr)].support_roof);
            }
            if (primeTower.enabled)
            {
                total.add(primeTower.ground_poly);
            }
        }
        return total;
    }
}

Polygons SliceDataStorage::getLayerSecondOrInnermostWalls(int layer_nr, bool include_helper_parts) const
{
    if (layer_nr < 0 && layer_nr < -Raft::getFillerLayerCount(*this))
    { // when processing raft
        if (include_helper_parts)
        {
            return raftOutline;
        }
        else 
        {
            return Polygons();
        }
    }
    else 
    {
        Polygons total;
        if (layer_nr >= 0)
        {
            for (const SliceMeshStorage& mesh : meshes)
            {
                const SliceLayer& layer = mesh.layers[layer_nr];
                layer.getSecondOrInnermostWalls(total);
                if (mesh.getSettingAsSurfaceMode("magic_mesh_surface_mode") != ESurfaceMode::NORMAL)
                {
                    total = total.unionPolygons(layer.openPolyLines.offsetPolyLine(100));
                }
            }
        }
        if (include_helper_parts)
        {
            if (support.generated) 
            {
                total.add(support.supportLayers[std::max(0, layer_nr)].supportAreas);
                total.add(support.supportLayers[std::max(0, layer_nr)].support_bottom);
                total.add(support.supportLayers[std::max(0, layer_nr)].support_roof);
            }
            if (primeTower.enabled)
            {
                total.add(primeTower.ground_poly);
            }
        }
        return total;
    }

}

std::vector<bool> SliceDataStorage::getExtrudersUsed() const
{

    std::vector<bool> ret;
    ret.resize(meshgroup->getExtruderCount(), false);

    if (getSettingAsPlatformAdhesion("adhesion_type") != EPlatformAdhesion::NONE)
    {
        ret[getSettingAsIndex("adhesion_extruder_nr")] = true;
        { // process brim/skirt
            for (int extr_nr = 0; extr_nr < meshgroup->getExtruderCount(); extr_nr++)
            {
                if (skirt_brim[extr_nr].size() > 0)
                {
                    ret[extr_nr] = true;
                    continue;
                }
            }
        }
    }

    // TODO: ooze shield, draft shield ..?

    // support
    // support is presupposed to be present...
    for (const SliceMeshStorage& mesh : meshes)
    {
<<<<<<< HEAD
        ret[getSettingAsIndex("support_extruder_nr_layer_0")] = true;
        ret[getSettingAsIndex("support_infill_extruder_nr")] = true;
        if (getSettingBoolean("support_roof_enable"))
        {
            ret[getSettingAsIndex("support_roof_extruder_nr")] = true;
        }
        if (getSettingBoolean("support_bottom_enable"))
        {
            ret[getSettingAsIndex("support_bottom_extruder_nr")] = true;
=======
        if (mesh.getSettingBoolean("support_enable") || mesh.getSettingBoolean("support_mesh"))
        {
            ret[getSettingAsIndex("support_extruder_nr_layer_0")] = true;
            ret[getSettingAsIndex("support_infill_extruder_nr")] = true;
            if (getSettingBoolean("support_interface_enable"))
            {
                ret[getSettingAsIndex("support_interface_extruder_nr")] = true;
            }
>>>>>>> 578b4577
        }
    }

    // all meshes are presupposed to actually have content
    for (const SliceMeshStorage& mesh : meshes)
    {
        if (!mesh.getSettingBoolean("anti_overhang_mesh")
            && !mesh.getSettingBoolean("support_mesh")
        )
        {
            ret[mesh.getSettingAsIndex("extruder_nr")] = true;
        }
    }
    return ret;
}

std::vector<bool> SliceDataStorage::getExtrudersUsed(int layer_nr) const
{

    std::vector<bool> ret;
    ret.resize(meshgroup->getExtruderCount(), false);

    bool include_adhesion = true;
    bool include_helper_parts = true;
    bool include_models = true;
    if (layer_nr < 0)
    {
        include_models = false;
        if (layer_nr < -Raft::getFillerLayerCount(*this))
        {
            include_helper_parts = false;
        }
        else
        {
            layer_nr = 0; // because the helper parts are copied from the initial layer in the filler layer
            include_adhesion = false;
        }
    }
    else if (layer_nr > 0 || getSettingAsPlatformAdhesion("adhesion_type") == EPlatformAdhesion::RAFT)
    { // only include adhesion only for layers where platform adhesion actually occurs
        // i.e. layers < 0 are for raft, layer 0 is for brim/skirt
        include_adhesion = false;
    }
    if (include_adhesion)
    {
        ret[getSettingAsIndex("adhesion_extruder_nr")] = true;
        { // process brim/skirt
            for (int extr_nr = 0; extr_nr < meshgroup->getExtruderCount(); extr_nr++)
            {
                if (skirt_brim[extr_nr].size() > 0)
                {
                    ret[extr_nr] = true;
                    continue;
                }
            }
        }
    }

    // TODO: ooze shield, draft shield ..?

    if (include_helper_parts)
    {
        // support
        if (layer_nr < int(support.supportLayers.size()))
        {
            const SupportLayer& support_layer = support.supportLayers[layer_nr];
            if (layer_nr == 0)
            {
                if (!support_layer.supportAreas.empty())
                {
                    ret[getSettingAsIndex("support_extruder_nr_layer_0")] = true;
                }
            }
            else
            {
                if (!support_layer.supportAreas.empty())
                {
                    ret[getSettingAsIndex("support_infill_extruder_nr")] = true;
                }
            }
            if (!support_layer.support_bottom.empty())
            {
                ret[getSettingAsIndex("support_bottom_extruder_nr")] = true;
            }
            if (!support_layer.support_roof.empty())
            {
                ret[getSettingAsIndex("support_roof_extruder_nr")] = true;
            }
        }
    }

    if (include_models)
    {
        for (const SliceMeshStorage& mesh : meshes)
        {
            if (layer_nr >= int(mesh.layers.size()))
            {
                continue;
            }
            const SliceLayer& layer = mesh.layers[layer_nr];
            for (const SliceLayerPart& part : layer.parts)
            {
                if (part.isUsed(mesh))
                {
                    ret[mesh.getSettingAsIndex("extruder_nr")] = true;
                    break;
                }
            }
        }
    }
    return ret;
}



























} // namespace cura<|MERGE_RESOLUTION|>--- conflicted
+++ resolved
@@ -265,26 +265,18 @@
     // support is presupposed to be present...
     for (const SliceMeshStorage& mesh : meshes)
     {
-<<<<<<< HEAD
-        ret[getSettingAsIndex("support_extruder_nr_layer_0")] = true;
-        ret[getSettingAsIndex("support_infill_extruder_nr")] = true;
-        if (getSettingBoolean("support_roof_enable"))
-        {
-            ret[getSettingAsIndex("support_roof_extruder_nr")] = true;
-        }
-        if (getSettingBoolean("support_bottom_enable"))
-        {
-            ret[getSettingAsIndex("support_bottom_extruder_nr")] = true;
-=======
         if (mesh.getSettingBoolean("support_enable") || mesh.getSettingBoolean("support_mesh"))
         {
             ret[getSettingAsIndex("support_extruder_nr_layer_0")] = true;
             ret[getSettingAsIndex("support_infill_extruder_nr")] = true;
-            if (getSettingBoolean("support_interface_enable"))
-            {
-                ret[getSettingAsIndex("support_interface_extruder_nr")] = true;
-            }
->>>>>>> 578b4577
+            if (getSettingBoolean("support_roof_enable"))
+            {
+                ret[getSettingAsIndex("support_roof_extruder_nr")] = true;
+            }
+            if (getSettingBoolean("support_bottom_enable"))
+            {
+                ret[getSettingAsIndex("support_bottom_extruder_nr")] = true;
+            }
         }
     }
 
