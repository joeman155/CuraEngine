//Copyright (c) 2018 Ultimaker B.V.
//CuraEngine is released under the terms of the AGPLv3 or higher.

#include <algorithm> //For std::sort.
#include <functional>
#include <unordered_set>

#include "infill.h"
#include "sliceDataStorage.h"
#include "infill/ImageBasedDensityProvider.h"
#include "infill/GyroidInfill.h"
#include "infill/NoZigZagConnectorProcessor.h"
#include "infill/SierpinskiFill.h"
#include "infill/SierpinskiFillProvider.h"
#include "infill/SubDivCube.h"
#include "infill/UniformDensityProvider.h"
#include "utils/logoutput.h"
#include "utils/PolygonConnector.h"
#include "utils/polygonUtils.h"
#include "utils/UnionFind.h"

/*!
 * Function which returns the scanline_idx for a given x coordinate
 *
 * For negative \p x this is different from simple division.
 *
 * \warning \p line_width is assumed to be positive
 *
 * \param x the point to get the scansegment index for
 * \param line_width the width of the scan segments
 */
static inline int computeScanSegmentIdx(int x, int line_width)
{
    if (x < 0)
    {
        return (x + 1) / line_width - 1;
        // - 1 because -1 belongs to scansegment -1
        // + 1 because -line_width belongs to scansegment -1
    }
    return x / line_width;
}

namespace cura {

void Infill::generate(Polygons& result_polygons, Polygons& result_lines, const SierpinskiFillProvider* cross_fill_provider, const SliceMeshStorage* mesh)
{
    coord_t outline_offset_raw = outline_offset;
    outline_offset -= wall_line_count * infill_line_width; // account for extra walls

    if (infill_multiplier > 1)
    {
        bool zig_zaggify_real = zig_zaggify;
        if (infill_multiplier % 2 == 0)
        {
            zig_zaggify = false; // generate the basic infill pattern without going via the borders
        }
        Polygons generated_result_polygons;
        Polygons generated_result_lines;
        _generate(generated_result_polygons, generated_result_lines, cross_fill_provider, mesh);
        zig_zaggify = zig_zaggify_real;
        multiplyInfill(generated_result_polygons, generated_result_lines);
        result_polygons.add(generated_result_polygons);
        result_lines.add(generated_result_lines);
    }
    else
    {
        //_generate may clear() the generated_result_lines, but this is an output variable that may contain data before we start.
        //So make sure we provide it with a Polygons that is safe to clear and only add stuff to result_lines.
        Polygons generated_result_polygons;
        Polygons generated_result_lines;
        _generate(generated_result_polygons, generated_result_lines, cross_fill_provider, mesh);
        result_polygons.add(generated_result_polygons);
        result_lines.add(generated_result_lines);
    }

    // generate walls around infill pattern
    for (size_t wall_idx = 0; wall_idx < wall_line_count; wall_idx++)
    {
        const coord_t distance_from_outline_to_wall = outline_offset_raw - infill_line_width / 2 - wall_idx * infill_line_width;
        result_polygons.add(in_outline.offset(distance_from_outline_to_wall));
    }

    if (connect_polygons)
    {
        // remove too small polygons
        coord_t snap_distance = infill_line_width * 2; // polygons with a span of max 1 * nozzle_size are too small
        auto it = std::remove_if(result_polygons.begin(), result_polygons.end(), [snap_distance](PolygonRef poly) { return poly.shorterThan(snap_distance); });
        result_polygons.erase(it, result_polygons.end());

        PolygonConnector connector(infill_line_width, infill_line_width * 3 / 2);
        connector.add(result_polygons);
        result_polygons = connector.connect();
    }
}

void Infill::_generate(Polygons& result_polygons, Polygons& result_lines, const SierpinskiFillProvider* cross_fill_provider, const SliceMeshStorage* mesh)
{
    if (in_outline.empty()) return;
    if (line_distance == 0) return;

    if (zig_zaggify && (pattern == EFillMethod::LINES || pattern == EFillMethod::TRIANGLES || pattern == EFillMethod::GRID || pattern == EFillMethod::CUBIC || pattern == EFillMethod::TETRAHEDRAL || pattern == EFillMethod::QUARTER_CUBIC || pattern == EFillMethod::TRIHEXAGON))
    {
        outline_offset -= infill_line_width / 2; // the infill line zig zag connections must lie next to the border, not on it
    }

    switch(pattern)
    {
    case EFillMethod::GRID:
        generateGridInfill(result_lines);
        break;
    case EFillMethod::LINES:
        generateLineInfill(result_lines, line_distance, fill_angle, 0);
        break;
    case EFillMethod::CUBIC:
        generateCubicInfill(result_lines);
        break;
    case EFillMethod::TETRAHEDRAL:
        generateTetrahedralInfill(result_lines);
        break;
    case EFillMethod::QUARTER_CUBIC:
        generateQuarterCubicInfill(result_lines);
        break;
    case EFillMethod::TRIANGLES:
        generateTriangleInfill(result_lines);
        break;
    case EFillMethod::TRIHEXAGON:
        generateTrihexagonInfill(result_lines);
        break;
    case EFillMethod::CONCENTRIC:
        generateConcentricInfill(result_polygons, line_distance);
        break;
    case EFillMethod::ZIG_ZAG:
        generateZigZagInfill(result_lines, line_distance, fill_angle);
        break;
    case EFillMethod::CUBICSUBDIV:
        if (!mesh)
        {
            logError("Cannot generate Cubic Subdivision infill without a mesh!\n");
            break;
        }
        generateCubicSubDivInfill(result_lines, *mesh);
        break;
    case EFillMethod::CROSS:
    case EFillMethod::CROSS_3D:
        if (!cross_fill_provider)
        {
            logError("Cannot generate Cross infill without a cross fill provider!\n");
            break;
        }
        generateCrossInfill(*cross_fill_provider, result_polygons, result_lines);
        break;
    case EFillMethod::GYROID:
        generateGyroidInfill(result_lines);
        break;
    default:
        logError("Fill pattern has unknown value.\n");
        break;
    }

    //TODO: The connected lines algorithm is only available for linear-based infill, for now.
    //We skip ZigZag, Cross and Cross3D because they have their own algorithms. Eventually we want to replace all that with the new algorithm.
    //Cubic Subdivision ends lines in the center of the infill so it won't be effective.
    if (zig_zaggify && (pattern == EFillMethod::LINES || pattern == EFillMethod::TRIANGLES || pattern == EFillMethod::GRID || pattern == EFillMethod::CUBIC || pattern == EFillMethod::TETRAHEDRAL || pattern == EFillMethod::QUARTER_CUBIC || pattern == EFillMethod::TRIHEXAGON))
    {
        //The list should be empty because it will be again filled completely. Otherwise might have double lines.
        result_lines.clear();
        
        connectLines(result_lines);
    }
    crossings_on_line.clear();
}

void Infill::multiplyInfill(Polygons& result_polygons, Polygons& result_lines)
{
    if (pattern == EFillMethod::CONCENTRIC)
    {
        result_polygons = result_polygons.processEvenOdd(); // make into areas
    }

    bool odd_multiplier = infill_multiplier % 2 == 1;
    coord_t offset = (odd_multiplier)? infill_line_width : infill_line_width / 2;

    if (zig_zaggify && !odd_multiplier)
    {
        outline_offset -= infill_line_width / 2; // the infill line zig zag connections must lie next to the border, not on it
    }

    const Polygons outline = in_outline.offset(outline_offset);

    Polygons result;
    Polygons first_offset;
    { // calculate [first_offset]
        const Polygons first_offset_lines = result_lines.offsetPolyLine(offset); // make lines on both sides of the input lines
        const Polygons first_offset_polygons_inward = result_polygons.offset(-offset); // make lines on the inside of the input polygons
        const Polygons first_offset_polygons_outward = result_polygons.offset(offset); // make lines on the other side of the input polygons
        const Polygons first_offset_polygons = first_offset_polygons_outward.difference(first_offset_polygons_inward);
        first_offset = first_offset_lines.unionPolygons(first_offset_polygons); // usually we only have either lines or polygons, but this code also handles an infill pattern which generates both
        if (zig_zaggify)
        {
            first_offset = outline.difference(first_offset);
        }
    }
    result.add(first_offset);
    Polygons reference_polygons = first_offset;
    for (size_t infill_line = 1; infill_line < infill_multiplier / 2; infill_line++) // 2 because we are making lines on both sides at the same time
    {
        Polygons extra_offset = reference_polygons.offset(-infill_line_width);
        result.add(extra_offset);
        reference_polygons = std::move(extra_offset);
    }

    if (zig_zaggify)
    {
        result = result.intersection(outline);
    }

    if (!odd_multiplier)
    {
        result_polygons.clear();
        result_lines.clear();
    }
    result_polygons.add(result);
    if (!zig_zaggify)
    {
        for (PolygonRef poly : result_polygons)
        { // make polygons into polylines
            if (poly.empty())
            {
                continue;
            }
            poly.add(poly[0]);
        }
        Polygons polylines = outline.intersectionPolyLines(result_polygons);
        for (PolygonRef polyline : polylines)
        {
            Point last_point = no_point;
            for (Point point : polyline)
            {
                Polygon line;
                if (last_point != no_point)
                {
                    line.add(last_point);
                    line.add(point);
                    result_lines.add(line);
                }
                last_point = point;
            }
        }
        result_polygons.clear(); // the output should only contain polylines
    }
}

void Infill::generateGyroidInfill(Polygons& result_lines)
{
    GyroidInfill::generateTotalGyroidInfill(result_lines, zig_zaggify, outline_offset + infill_overlap, infill_line_width, line_distance, in_outline, z);
}

void Infill::generateConcentricInfill(Polygons& result, int inset_value)
{
    Polygons first_concentric_wall = in_outline.offset(outline_offset + infill_overlap - line_distance + infill_line_width / 2); // - infill_line_width / 2 cause generateConcentricInfill expects [outline] to be the outer most polygon instead of the outer outline

    if (perimeter_gaps)
    {
        const Polygons inner = first_concentric_wall.offset(infill_line_width / 2 + perimeter_gaps_extra_offset);
        const Polygons gaps_here = in_outline.difference(inner);
        perimeter_gaps->add(gaps_here);
    }
    generateConcentricInfill(first_concentric_wall, result, inset_value);
}

void Infill::generateConcentricInfill(Polygons& first_concentric_wall, Polygons& result, int inset_value)
{
    result.add(first_concentric_wall);
    Polygons* prev_inset = &first_concentric_wall;
    Polygons next_inset;
    Polygons new_inset;  // This intermediate inset variable is needed because prev_inset is referencing
    while (prev_inset->size() > 0)
    {
        new_inset = prev_inset->offset(-inset_value);
        result.add(new_inset);
        if (perimeter_gaps)
        {
            const Polygons outer = prev_inset->offset(-infill_line_width / 2 - perimeter_gaps_extra_offset);
            const Polygons inner = new_inset.offset(infill_line_width / 2);
            const Polygons gaps_here = outer.difference(inner);
            perimeter_gaps->add(gaps_here);
        }
        // This operation helps to prevent the variable "prev_inset" changes whenever next_inset changes
        next_inset = new_inset;
        prev_inset = &next_inset;
    }
    std::reverse(std::begin(result), std::end(result));
}

void Infill::generateGridInfill(Polygons& result)
{
    generateLineInfill(result, line_distance, fill_angle, 0);
    generateLineInfill(result, line_distance, fill_angle + 90, 0);
}

void Infill::generateCubicInfill(Polygons& result)
{
    const coord_t shift = one_over_sqrt_2 * z;
    generateLineInfill(result, line_distance, fill_angle, shift);
    generateLineInfill(result, line_distance, fill_angle + 120, shift);
    generateLineInfill(result, line_distance, fill_angle + 240, shift);
}

void Infill::generateTetrahedralInfill(Polygons& result)
{
    generateHalfTetrahedralInfill(0.0, 0, result);
    generateHalfTetrahedralInfill(0.0, 90, result);
}

void Infill::generateQuarterCubicInfill(Polygons& result)
{
    generateHalfTetrahedralInfill(0.0, 0, result);
    generateHalfTetrahedralInfill(0.5, 90, result);
}

void Infill::generateHalfTetrahedralInfill(float pattern_z_shift, int angle_shift, Polygons& result)
{
    const coord_t period = line_distance * 2;
    coord_t shift = coord_t(one_over_sqrt_2 * (z + pattern_z_shift * period * 2)) % period;
    shift = std::min(shift, period - shift); // symmetry due to the fact that we are applying the shift in both directions
    shift = std::min(shift, period / 2 - infill_line_width / 2); // don't put lines too close to each other
    shift = std::max(shift, infill_line_width / 2); // don't put lines too close to each other
    generateLineInfill(result, period, fill_angle + angle_shift, shift);
    generateLineInfill(result, period, fill_angle + angle_shift, -shift);
}

void Infill::generateTriangleInfill(Polygons& result)
{
    generateLineInfill(result, line_distance, fill_angle, 0);
    generateLineInfill(result, line_distance, fill_angle + 60, 0);
    generateLineInfill(result, line_distance, fill_angle + 120, 0);
}

void Infill::generateTrihexagonInfill(Polygons& result)
{
    generateLineInfill(result, line_distance, fill_angle, 0);
    generateLineInfill(result, line_distance, fill_angle + 60, 0);
    generateLineInfill(result, line_distance, fill_angle + 120, line_distance / 2);
}

void Infill::generateCubicSubDivInfill(Polygons& result, const SliceMeshStorage& mesh)
{
    Polygons uncropped;
    mesh.base_subdiv_cube->generateSubdivisionLines(z, uncropped);
    addLineSegmentsInfill(result, uncropped);
}

void Infill::generateCrossInfill(const SierpinskiFillProvider& cross_fill_provider, Polygons& result_polygons, Polygons& result_lines)
{
    outline_offset += infill_overlap;
    if (zig_zaggify)
    {
        outline_offset += -infill_line_width / 2;
    }
    Polygons outline = in_outline.offset(outline_offset);

    Polygon cross_pattern_polygon = cross_fill_provider.generate(pattern, z, infill_line_width, pocket_size);

    if (cross_pattern_polygon.empty())
    {
        return;
    }

    if (zig_zaggify)
    {
        Polygons cross_pattern_polygons;
        cross_pattern_polygons.add(cross_pattern_polygon);
        result_polygons.add(outline.intersection(cross_pattern_polygons));
    }
    else
    {
        // make the polyline closed in order to handle cross_pattern_polygon as a polyline, rather than a closed polygon
        cross_pattern_polygon.add(cross_pattern_polygon[0]);

        Polygons cross_pattern_polygons;
        cross_pattern_polygons.add(cross_pattern_polygon);
        Polygons poly_lines = outline.intersectionPolyLines(cross_pattern_polygons);
        
        for (PolygonRef poly_line : poly_lines)
        {
            for (unsigned int point_idx = 1; point_idx < poly_line.size(); point_idx++)
            {
                result_lines.addLine(poly_line[point_idx - 1], poly_line[point_idx]);
            }
        }
    }
}

void Infill::addLineSegmentsInfill(Polygons& result, Polygons& input)
{
<<<<<<< HEAD
    ClipperLib::PolyTree interior_segments_tree = in_outline.offset(infill_overlap).lineSegmentIntersection(input);
=======
	ClipperLib::PolyTree interior_segments_tree;
	in_outline.lineSegmentIntersection(input, interior_segments_tree);
>>>>>>> 7ece3a14
    ClipperLib::Paths interior_segments;
    ClipperLib::OpenPathsFromPolyTree(interior_segments_tree, interior_segments);
    for (size_t idx = 0; idx < interior_segments.size(); idx++)
    {
        result.addLine(interior_segments[idx][0], interior_segments[idx][1]);
    }
}

void Infill::addLineInfill(Polygons& result, const PointMatrix& rotation_matrix, const int scanline_min_idx, const int line_distance, const AABB boundary, std::vector<std::vector<coord_t>>& cut_list, coord_t shift)
{
    auto compare_coord_t = [](const void* a, const void* b)
    {
        coord_t n = (*(coord_t*)a) - (*(coord_t*)b);
        if (n < 0)
        {
            return -1;
        }
        if (n > 0)
        {
            return 1;
        }
        return 0;
    };

    unsigned int scanline_idx = 0;
    for(coord_t x = scanline_min_idx * line_distance + shift; x < boundary.max.X; x += line_distance)
    {
        if (scanline_idx >= cut_list.size())
        {
            break;
        }
        std::vector<coord_t>& crossings = cut_list[scanline_idx];
        qsort(crossings.data(), crossings.size(), sizeof(coord_t), compare_coord_t);
        for(unsigned int crossing_idx = 0; crossing_idx + 1 < crossings.size(); crossing_idx += 2)
        {
            if (crossings[crossing_idx + 1] - crossings[crossing_idx] < infill_line_width / 5)
            { // segment is too short to create infill
                continue;
            }
            //We have to create our own lines when they are not created by the method connectLines.
            if (!zig_zaggify || pattern == EFillMethod::ZIG_ZAG || pattern == EFillMethod::LINES)
            {
                result.addLine(rotation_matrix.unapply(Point(x, crossings[crossing_idx])), rotation_matrix.unapply(Point(x, crossings[crossing_idx + 1])));
            }
        }
        scanline_idx += 1;
    }
}

coord_t Infill::getShiftOffsetFromInfillOriginAndRotation(const double& infill_rotation)
{
    if (infill_origin.X != 0 || infill_origin.Y != 0)
    {
        const double rotation_rads = infill_rotation * M_PI / 180;
        return infill_origin.X * std::cos(rotation_rads) - infill_origin.Y * std::sin(rotation_rads);
    }
    return 0;
}

void Infill::generateLineInfill(Polygons& result, int line_distance, const double& infill_rotation, coord_t shift)
{
    shift += getShiftOffsetFromInfillOriginAndRotation(infill_rotation);
    PointMatrix rotation_matrix(infill_rotation);
    NoZigZagConnectorProcessor lines_processor(rotation_matrix, result);
    bool connected_zigzags = false;
    generateLinearBasedInfill(outline_offset, result, line_distance, rotation_matrix, lines_processor, connected_zigzags, shift);
}


void Infill::generateZigZagInfill(Polygons& result, const coord_t line_distance, const double& infill_rotation)
{
    const coord_t shift = getShiftOffsetFromInfillOriginAndRotation(infill_rotation);

    PointMatrix rotation_matrix(infill_rotation);
    ZigzagConnectorProcessor zigzag_processor(rotation_matrix, result, use_endpieces, connected_zigzags, skip_some_zags, zag_skip_count);
    generateLinearBasedInfill(outline_offset - infill_line_width / 2, result, line_distance, rotation_matrix, zigzag_processor, connected_zigzags, shift);
}

/* 
 * algorithm:
 * 1. for each line segment of each polygon:
 *      store the intersections of that line segment with all scanlines in a mapping (vector of vectors) from scanline to intersections
 *      (zigzag): add boundary segments to result
 * 2. for each scanline:
 *      sort the associated intersections 
 *      and connect them using the even-odd rule
 * 
 * rough explanation of the zigzag algorithm:
 * while walking around (each) polygon (1.)
 *  if polygon intersects with even scanline
 *      start boundary segment (add each following segment to the [result])
 *  when polygon intersects with a scanline again
 *      stop boundary segment (stop adding segments to the [result])
 *  (see infill/ZigzagConnectorProcessor.h for actual implementation details)
 * 
 * 
 * we call the areas between two consecutive scanlines a 'scansegment'.
 * Scansegment x is the area between scanline x and scanline x+1
 * Edit: the term scansegment is wrong, since I call a boundary segment leaving from an even scanline to the left as belonging to an even scansegment, 
 *  while I also call a boundary segment leaving from an even scanline toward the right as belonging to an even scansegment.
 */
void Infill::generateLinearBasedInfill(const int outline_offset, Polygons& result, const int line_distance, const PointMatrix& rotation_matrix, ZigzagConnectorProcessor& zigzag_connector_processor, const bool connected_zigzags, coord_t extra_shift)
{
    if (line_distance == 0)
    {
        return;
    }
    if (in_outline.size() == 0)
    {
        return;
    }

    coord_t shift = extra_shift + this->shift;

    if (outline_offset != 0 && perimeter_gaps)
    {
        const Polygons gaps_outline = in_outline.offset(outline_offset + infill_line_width / 2 + perimeter_gaps_extra_offset);
        perimeter_gaps->add(in_outline.difference(gaps_outline));
    }

    Polygons outline = in_outline.offset(outline_offset + infill_overlap);

    if (outline.size() == 0)
    {
        return;
    }
    //TODO: Currently we find the outline every time for each rotation.
    //We should compute it only once and rotate that accordingly.
    //We'll also have the guarantee that they have the same size every time.
    //Currently we assume that the above operations are all rotation-invariant,
    //which they aren't if vertices fall on the same coordinate due to rounding.
    crossings_on_line.resize(outline.size()); //One for each polygon.

    outline.applyMatrix(rotation_matrix);

    if (shift < 0)
    {
        shift = line_distance - (-shift) % line_distance;
    }
    else
    {
        shift = shift % line_distance;
    }

    AABB boundary(outline);

    int scanline_min_idx = computeScanSegmentIdx(boundary.min.X - shift, line_distance);
    int line_count = computeScanSegmentIdx(boundary.max.X - shift, line_distance) + 1 - scanline_min_idx;

    std::vector<std::vector<coord_t>> cut_list; // mapping from scanline to all intersections with polygon segments

    for(int scanline_idx = 0; scanline_idx < line_count; scanline_idx++)
    {
        cut_list.push_back(std::vector<coord_t>());
    }

    //When we find crossings, keep track of which crossing belongs to which scanline and to which polygon line segment.
    //Then we can later join two crossings together to form lines and still know what polygon line segments that infill line connected to.
    struct Crossing
    {
        Crossing(Point coordinate, size_t polygon_index, size_t vertex_index): coordinate(coordinate), polygon_index(polygon_index), vertex_index(vertex_index) {};
        Point coordinate;
        size_t polygon_index;
        size_t vertex_index;
        bool operator <(const Crossing& other) const //Crossings will be ordered by their Y coordinate so that they get ordered along the scanline.
        {
            return coordinate.Y < other.coordinate.Y;
        }
    };
    std::vector<std::vector<Crossing>> crossings_per_scanline; //For each scanline, a list of crossings.
    const int min_scanline_index = computeScanSegmentIdx(boundary.min.X - shift, line_distance) + 1;
    const int max_scanline_index = computeScanSegmentIdx(boundary.max.X - shift, line_distance) + 1;
    crossings_per_scanline.resize(max_scanline_index - min_scanline_index);

    for(size_t poly_idx = 0; poly_idx < outline.size(); poly_idx++)
    {
        PolygonRef poly = outline[poly_idx];
        crossings_on_line[poly_idx].resize(poly.size()); //One for each line in this polygon.
        Point p0 = poly.back();
        zigzag_connector_processor.registerVertex(p0); // always adds the first point to ZigzagConnectorProcessorEndPieces::first_zigzag_connector when using a zigzag infill type

        for(size_t point_idx = 0; point_idx < poly.size(); point_idx++)
        {
            Point p1 = poly[point_idx];
            if (p1.X == p0.X)
            {
                zigzag_connector_processor.registerVertex(p1); 
                // TODO: how to make sure it always adds the shortest line? (in order to prevent overlap with the zigzag connectors)
                // note: this is already a problem for normal infill, but hasn't really bothered anyone so far.
                p0 = p1;
                continue; 
            }

            int scanline_idx0;
            int scanline_idx1;
            // this way of handling the indices takes care of the case where a boundary line segment ends exactly on a scanline:
            // in case the next segment moves back from that scanline either 2 or 0 scanline-boundary intersections are created
            // otherwise only 1 will be created, counting as an actual intersection
            int direction = 1;
            if (p0.X < p1.X) 
            {
                scanline_idx0 = computeScanSegmentIdx(p0.X - shift, line_distance) + 1; // + 1 cause we don't cross the scanline of the first scan segment
                scanline_idx1 = computeScanSegmentIdx(p1.X - shift, line_distance); // -1 cause the vertex point is handled in the next segment (or not in the case which looks like >)
            }
            else
            {
                direction = -1;
                scanline_idx0 = computeScanSegmentIdx(p0.X - shift, line_distance); // -1 cause the vertex point is handled in the previous segment (or not in the case which looks like >)
                scanline_idx1 = computeScanSegmentIdx(p1.X - shift, line_distance) + 1; // + 1 cause we don't cross the scanline of the first scan segment
            }

            for(int scanline_idx = scanline_idx0; scanline_idx != scanline_idx1 + direction; scanline_idx += direction)
            {
                int x = scanline_idx * line_distance + shift;
                int y = p1.Y + (p0.Y - p1.Y) * (x - p1.X) / (p0.X - p1.X);
                assert(scanline_idx - scanline_min_idx >= 0 && scanline_idx - scanline_min_idx < int(cut_list.size()) && "reading infill cutlist index out of bounds!");
                cut_list[scanline_idx - scanline_min_idx].push_back(y);
                Point scanline_linesegment_intersection(x, y);
                zigzag_connector_processor.registerScanlineSegmentIntersection(scanline_linesegment_intersection, scanline_idx);
                crossings_per_scanline[scanline_idx - min_scanline_index].emplace_back(scanline_linesegment_intersection, poly_idx, point_idx);
            }
            zigzag_connector_processor.registerVertex(p1);
            p0 = p1;
        }
        zigzag_connector_processor.registerPolyFinished();
    }
    
    //Gather all crossings per scanline and find out which crossings belong together, then store them in crossings_on_line.
    for (int scanline_index = min_scanline_index; scanline_index < max_scanline_index; scanline_index++)
    {
        std::sort(crossings_per_scanline[scanline_index - min_scanline_index].begin(), crossings_per_scanline[scanline_index - min_scanline_index].end()); //Sorts them by Y coordinate.
        for (long crossing_index = 0; crossing_index < static_cast<long>(crossings_per_scanline[scanline_index - min_scanline_index].size()) - 1; crossing_index += 2) //Combine each 2 subsequent crossings together.
        {
            const Crossing& first = crossings_per_scanline[scanline_index - min_scanline_index][crossing_index];
            const Crossing& second = crossings_per_scanline[scanline_index - min_scanline_index][crossing_index + 1];
            //Avoid creating zero length crossing lines
            const Point unrotated_first = rotation_matrix.unapply(first.coordinate);
            const Point unrotated_second = rotation_matrix.unapply(second.coordinate);
            if (unrotated_first == unrotated_second)
            {
                continue;
            }
            InfillLineSegment* new_segment = new InfillLineSegment(unrotated_first, first.vertex_index, first.polygon_index, unrotated_second, second.vertex_index, second.polygon_index);
            //Put the same line segment in the data structure twice: Once for each of the polygon line segment that it crosses.
            crossings_on_line[first.polygon_index][first.vertex_index].push_back(new_segment);
            crossings_on_line[second.polygon_index][second.vertex_index].push_back(new_segment);
        }
    }

    if (cut_list.size() == 0)
    {
        return;
    }
    if (connected_zigzags && cut_list.size() == 1 && cut_list[0].size() <= 2)
    {
        return;  // don't add connection if boundary already contains whole outline!
    }

    addLineInfill(result, rotation_matrix, scanline_min_idx, line_distance, boundary, cut_list, shift);
}

void Infill::connectLines(Polygons& result_lines)
{
    //TODO: We're reconstructing the outline here. We should store it and compute it only once.
    Polygons outline = in_outline.offset(outline_offset + infill_overlap);

    UnionFind<InfillLineSegment*> connected_lines; //Keeps track of which lines are connected to which.
    for (std::vector<std::vector<InfillLineSegment*>>& crossings_on_polygon : crossings_on_line)
    {
        for (std::vector<InfillLineSegment*>& crossings_on_polygon_segment : crossings_on_polygon)
        {
            for (InfillLineSegment* infill_line : crossings_on_polygon_segment)
            {
                if (connected_lines.find(infill_line) == (size_t)-1)
                {
                    connected_lines.add(infill_line); //Put every line in there as a separate set.
                }
            }
        }
    }

    for (size_t polygon_index = 0; polygon_index < outline.size(); polygon_index++)
    {
        if (outline[polygon_index].empty())
        {
            continue;
        }

        InfillLineSegment* previous_crossing = nullptr; //The crossing that we should connect to. If nullptr, we have been skipping until we find the next crossing.
        InfillLineSegment* previous_segment = nullptr; //The last segment we were connecting while drawing a line along the border.
        Point vertex_before = outline[polygon_index].back();
        for (size_t vertex_index = 0; vertex_index < outline[polygon_index].size(); vertex_index++)
        {
            Point vertex_after = outline[polygon_index][vertex_index];

            //Sort crossings on every line by how far they are from their initial point.
            struct CompareByDistance
            {
                CompareByDistance(Point to_point, size_t polygon_index, size_t vertex_index): to_point(to_point), polygon_index(polygon_index), vertex_index(vertex_index) {};
                Point to_point; //The distance to this point is compared.
                size_t polygon_index; //The polygon which the vertex_index belongs to.
                size_t vertex_index; //The vertex indicating a line segment. This determines which endpoint of each line should be used.
                inline bool operator ()(InfillLineSegment*& left_hand_side, InfillLineSegment*& right_hand_side) const
                {
                    //Find the two endpoints that are relevant.
                    const Point left_hand_point = (left_hand_side->start_segment == vertex_index && left_hand_side->start_polygon == polygon_index) ? left_hand_side->start : left_hand_side->end;
                    const Point right_hand_point = (right_hand_side->start_segment == vertex_index && right_hand_side->start_polygon == polygon_index) ? right_hand_side->start : right_hand_side->end;
                    return vSize(left_hand_point - to_point) < vSize(right_hand_point - to_point);
                }
            };
            std::sort(crossings_on_line[polygon_index][vertex_index].begin(), crossings_on_line[polygon_index][vertex_index].end(), CompareByDistance(vertex_before, polygon_index, vertex_index));

            for (InfillLineSegment* crossing : crossings_on_line[polygon_index][vertex_index])
            {
                if (!previous_crossing) //If we're not yet drawing, then we have been trying to find the next vertex. We found it! Let's start drawing.
                {
                    previous_crossing = crossing;
                    previous_segment = crossing;
                }
                else
                {
                    const size_t crossing_handle = connected_lines.find(crossing);
                    assert (crossing_handle != (size_t)-1);
                    const size_t previous_crossing_handle = connected_lines.find(previous_crossing);
                    assert (previous_crossing_handle != (size_t)-1);
                    if (crossing_handle == previous_crossing_handle) //These two infill lines are already connected. Don't create a loop now. Continue connecting with the next crossing.
                    {
                        continue;
                    }

                    //Join two infill lines together with a connecting line.
                    //Here the InfillLineSegments function as a linked list, so that they can easily be joined.
                    const Point previous_point = (previous_segment->start_segment == vertex_index && previous_segment->start_polygon == polygon_index) ? previous_segment->start : previous_segment->end;
                    const Point next_point = (crossing->start_segment == vertex_index && crossing->start_polygon == polygon_index) ? crossing->start : crossing->end;
                    InfillLineSegment* new_segment;
                    // If the segment is zero length, we avoid creating it but still want to connect the crossing with the previous segment
                    if (previous_point == next_point)
                    {
                        if (previous_segment->start_segment == vertex_index && previous_segment->start_polygon == polygon_index)
                        {
                            previous_segment->previous = crossing;
                        }
                        else
                        {
                            previous_segment->next = crossing;
                        }
                        new_segment = previous_segment;
                    }
                    else
                    {
                        new_segment = new InfillLineSegment(previous_point, vertex_index, polygon_index, next_point, vertex_index, polygon_index); //A connecting line between them.
                        new_segment->previous = previous_segment;
                        if (previous_segment->start_segment == vertex_index && previous_segment->start_polygon == polygon_index)
                        {
                            previous_segment->previous = new_segment;
                        }
                        else
                        {
                            previous_segment->next = new_segment;
                        }
                        new_segment->next = crossing;
                    }

                    if (crossing->start_segment == vertex_index && crossing->start_polygon == polygon_index)
                    {
                        crossing->previous = new_segment;
                    }
                    else
                    {
                        crossing->next = new_segment;
                    }
                    connected_lines.unite(crossing_handle, previous_crossing_handle);
                    previous_crossing = nullptr;
                    previous_segment = nullptr;
                }
            }

            //Upon going to the next vertex, if we're drawing, put an extra vertex in our infill lines.
            if (previous_crossing)
            {
                InfillLineSegment* new_segment;
                if (vertex_index == previous_segment->start_segment && polygon_index == previous_segment->start_polygon)
                {
                    if (previous_segment->start == vertex_after)
                    {
                        //Edge case when an infill line ends directly on top of vertex_after: We skip the extra connecting line segment, as that would be 0-length.
                        previous_segment = nullptr;
                        previous_crossing = nullptr;
                    }
                    else
                    {
                        new_segment = new InfillLineSegment(previous_segment->start, vertex_index, polygon_index, vertex_after, (vertex_index + 1) % outline[polygon_index].size(), polygon_index);
                        previous_segment->previous = new_segment;
                        new_segment->previous = previous_segment;
                        previous_segment = new_segment;
                    }
                }
                else
                {
                    if (previous_segment->end == vertex_after)
                    {
                        //Edge case when an infill line ends directly on top of vertex_after: We skip the extra connecting line segment, as that would be 0-length.
                        previous_segment = nullptr;
                        previous_crossing = nullptr;
                    }
                    else
                    {
                        new_segment = new InfillLineSegment(previous_segment->end, vertex_index, polygon_index, vertex_after, (vertex_index + 1) % outline[polygon_index].size(), polygon_index);
                        previous_segment->next = new_segment;
                        new_segment->previous = previous_segment;
                        previous_segment = new_segment;
                    }
                }
            }

            vertex_before = vertex_after;
        }
    }

    //Save all lines, now connected, to the output.
    std::unordered_set<size_t> completed_groups;
    for (InfillLineSegment* infill_line : connected_lines)
    {
        const size_t group = connected_lines.find(infill_line);
        if (completed_groups.find(group) != completed_groups.end()) //We already completed this group.
        {
            continue;
        }

        //Find where the polyline ends by searching through previous and next lines.
        //Note that the "previous" and "next" lines don't necessarily match up though, because the direction while connecting infill lines was not yet known.
        Point previous_vertex = infill_line->start; //Take one side arbitrarily to start from. This variable indicates the vertex that connects to the previous line.
        InfillLineSegment* current_infill_line = infill_line;
        while (current_infill_line->next && current_infill_line->previous) //Until we reached an endpoint.
        {
            const Point next_vertex = (previous_vertex == current_infill_line->start) ? current_infill_line->end : current_infill_line->start;
            current_infill_line =     (previous_vertex == current_infill_line->start) ? current_infill_line->next : current_infill_line->previous;
            previous_vertex = next_vertex;
        }

        //Now go along the linked list of infill lines and output the infill lines to the actual result.
        InfillLineSegment* old_line = current_infill_line;
        const Point first_vertex = (!current_infill_line->previous) ? current_infill_line->start : current_infill_line->end;
        previous_vertex =          (!current_infill_line->previous) ? current_infill_line->end : current_infill_line->start;
        current_infill_line = (first_vertex == current_infill_line->start) ? current_infill_line->next : current_infill_line->previous;
        result_lines.addLine(first_vertex, previous_vertex);
        delete old_line;
        while (current_infill_line)
        {
            old_line = current_infill_line; //We'll delete this after we've traversed to the next line.
            const Point next_vertex = (previous_vertex == current_infill_line->start) ? current_infill_line->end : current_infill_line->start; //Opposite side of the line.
            current_infill_line =     (previous_vertex == current_infill_line->start) ? current_infill_line->next : current_infill_line->previous;
            result_lines.addLine(previous_vertex, next_vertex);
            previous_vertex = next_vertex;
            delete old_line;
        }

        completed_groups.insert(group);
    }
}

bool Infill::InfillLineSegment::operator ==(const InfillLineSegment& other) const
{
    return start == other.start && end == other.end;
}

}//namespace cura<|MERGE_RESOLUTION|>--- conflicted
+++ resolved
@@ -1,4 +1,4 @@
-//Copyright (c) 2018 Ultimaker B.V.
+//Copyright (c) 2019 Ultimaker B.V.
 //CuraEngine is released under the terms of the AGPLv3 or higher.
 
 #include <algorithm> //For std::sort.
@@ -393,12 +393,8 @@
 
 void Infill::addLineSegmentsInfill(Polygons& result, Polygons& input)
 {
-<<<<<<< HEAD
-    ClipperLib::PolyTree interior_segments_tree = in_outline.offset(infill_overlap).lineSegmentIntersection(input);
-=======
-	ClipperLib::PolyTree interior_segments_tree;
-	in_outline.lineSegmentIntersection(input, interior_segments_tree);
->>>>>>> 7ece3a14
+    ClipperLib::PolyTree interior_segments_tree;
+    in_outline.offset(infill_overlap).lineSegmentIntersection(input, interior_segments_tree);
     ClipperLib::Paths interior_segments;
     ClipperLib::OpenPathsFromPolyTree(interior_segments_tree, interior_segments);
     for (size_t idx = 0; idx < interior_segments.size(); idx++)
