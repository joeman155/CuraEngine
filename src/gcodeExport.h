--- conflicted
+++ resolved
@@ -62,11 +62,7 @@
         , retraction_e_amount_at_e_start(0.0)
         , prime_volume(0.0)
         , last_retraction_prime_speed(0.0)
-<<<<<<< HEAD
-        , nozzle_id("")
         , fan_number(0)
-=======
->>>>>>> 80897447
         { }
     };
     ExtruderTrainAttributes extruder_attr[MAX_EXTRUDERS];
@@ -104,14 +100,9 @@
     coord_t current_layer_z;
     coord_t is_z_hopped; //!< The amount by which the print head is currently z hopped, or zero if it is not z hopped. (A z hop is used during travel moves to avoid collision with other layer parts)
 
-<<<<<<< HEAD
-    int current_extruder;
+    size_t current_extruder;
     double current_fan_speed;
     unsigned fan_number; // current print cooling fan number
-=======
-    size_t current_extruder;
-    double currentFanSpeed;
->>>>>>> 80897447
     EGCodeFlavor flavor;
 
     std::vector<Duration> total_print_times; //!< The total estimated print time in seconds for each feature
@@ -412,8 +403,7 @@
      * 
      * \param travel_speed The travel speed when priming involves a movement
      */
-<<<<<<< HEAD
-    void writePrimeTrain(double travel_speed);
+    void writePrimeTrain(const Velocity& travel_speed);
 
     /*!
      * Set the print cooling fan number (used as P parameter to M10[67]) for the specified extruder
@@ -421,9 +411,6 @@
      * \param extruder The current extruder
      */
     void setExtruderFanNumber(int extruder);
-=======
-    void writePrimeTrain(const Velocity& travel_speed);
->>>>>>> 80897447
     
     void writeFanCommand(double speed);
     
