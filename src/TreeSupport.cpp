--- conflicted
+++ resolved
@@ -90,45 +90,7 @@
     storage.support.generated = true;
 }
 
-<<<<<<< HEAD
-void TreeSupport::collisionAreas(const SliceDataStorage& storage, std::vector<std::vector<Polygons>>& model_collision)
-{
-    const Settings& mesh_group_settings = Application::getInstance().current_slice->scene.current_mesh_group->settings;
-    const coord_t branch_radius = mesh_group_settings.get<coord_t>("support_tree_branch_diameter") / 2;
-    const coord_t layer_height = mesh_group_settings.get<coord_t>("layer_height");
-    const double diameter_angle_scale_factor = sin(mesh_group_settings.get<AngleRadians>("support_tree_branch_diameter_angle")) * layer_height / branch_radius; //Scale factor per layer to produce the desired angle.
-    const coord_t maximum_radius = branch_radius + storage.support.supportLayers.size() * branch_radius * diameter_angle_scale_factor;
-    const coord_t radius_sample_resolution = mesh_group_settings.get<coord_t>("support_tree_collision_resolution");
-    model_collision.resize((size_t)std::round((float)maximum_radius / radius_sample_resolution) + 1);
-
-    const coord_t xy_distance = mesh_group_settings.get<coord_t>("support_xy_distance");
-    constexpr bool no_support = false;
-    constexpr bool no_prime_tower = false;
-    size_t completed = 0; //To track progress in a multi-threaded environment.
-#pragma omp parallel for shared(model_collision, storage) schedule(dynamic)
-    for (size_t radius_sample = 0; radius_sample < model_collision.size(); radius_sample++)
-    {
-        const coord_t radius = radius_sample * radius_sample_resolution;
-        for (size_t layer_nr = 0; layer_nr < storage.support.supportLayers.size(); layer_nr++)
-        {
-            Polygons collision = storage.getLayerOutlines(layer_nr, no_support, no_prime_tower);
-            collision = collision.unionPolygons(machine_volume_border);
-            collision = collision.offset(xy_distance + radius, ClipperLib::JoinType::jtRound); //Enough space to avoid the (sampled) width of the branch.
-            model_collision[radius_sample].push_back(collision);
-        }
-#pragma omp atomic
-        completed++;
-#pragma omp critical (progress)
-        {
-            Progress::messageProgress(Progress::Stage::SUPPORT, (completed / 2) * PROGRESS_WEIGHT_COLLISION, model_collision.size() * PROGRESS_WEIGHT_COLLISION + storage.support.supportLayers.size() * PROGRESS_WEIGHT_DROPDOWN + storage.support.supportLayers.size() * PROGRESS_WEIGHT_AREAS);
-        }
-    }
-}
-
-void TreeSupport::drawCircles(SliceDataStorage& storage, const std::vector<std::unordered_set<Node*>>& contact_nodes, const std::vector<std::vector<Polygons>>& model_collision)
-=======
 void TreeSupport::drawCircles(SliceDataStorage& storage, const std::vector<std::unordered_set<Node*>>& contact_nodes)
->>>>>>> c476e0b3
 {
     const Settings& mesh_group_settings = Application::getInstance().current_slice->scene.current_mesh_group->settings;
     const coord_t branch_radius = mesh_group_settings.get<coord_t>("support_tree_branch_diameter") / 2;
@@ -599,7 +561,9 @@
 {
     for (std::size_t layer_idx  = 0; layer_idx < storage.support.supportLayers.size(); ++layer_idx)
     {
-        layer_outlines_.push_back(storage.getLayerOutlines(layer_idx, false));
+        constexpr bool include_support = false;
+        constexpr bool include_prime_tower = true;
+        layer_outlines_.push_back(storage.getLayerOutlines(layer_idx, include_support, include_prime_tower));
     }
 }
 
