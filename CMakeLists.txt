--- conflicted
+++ resolved
@@ -304,11 +304,8 @@
     message(STATUS "Building tests...")
 
     find_package(GTest REQUIRED)
-<<<<<<< HEAD
-=======
     include_directories(${GTEST_INCLUDE_DIR})
     target_compile_definitions(_CuraEngine PUBLIC BUILD_TESTS=1)
->>>>>>> d8310583
 
     enable_testing()
 
